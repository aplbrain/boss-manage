# Copyright 2016 The Johns Hopkins University Applied Physics Laboratory
#
# Licensed under the Apache License, Version 2.0 (the "License");
# you may not use this file except in compliance with the License.
# You may obtain a copy of the License at
#
#    http://www.apache.org/licenses/LICENSE-2.0
#
# Unless required by applicable law or agreed to in writing, software
# distributed under the License is distributed on an "AS IS" BASIS,
# WITHOUT WARRANTIES OR CONDITIONS OF ANY KIND, either express or implied.
# See the License for the specific language governing permissions and
# limitations under the License.

import json
from lib.cloudformation import CloudFormationConfiguration, Ref, Arn, get_scenario, Arg
from lib.userdata import UserData
from lib.names import AWSNames
from lib import aws
from lib import constants as const
from lib import stepfunctions as sfn

key_pair = None


def create_config(session, domain):
    """Create the CloudFormationConfiguration object."""
    config = CloudFormationConfiguration('activities', domain, const.REGION)
    names = AWSNames(domain)

    global key_pair
    key_pair = aws.keypair_lookup(session)

    vpc_id = config.find_vpc(session)
    sgs = aws.sg_lookup_all(session, vpc_id)

    internal_subnet_id = aws.subnet_id_lookup(session, names.subnet("internal"))
    config.add_arg(Arg.Subnet("InternalSubnet",
                              internal_subnet_id,
                              "ID of Internal Subnet to create resources in"))
    topic_arn = aws.sns_topic_lookup(session, "ProductionMicronsMailingList")
    event_data = {
        "lambda-name": names.delete_lambda,
        "db": names.endpoint_db,
        "meta-db": names.meta,
        "s3-index-table": names.s3_index,
        "id-index-table": names.id_index,
        "id-count-table": names.id_count_index,
        "cuboid_bucket": names.cuboid_bucket,
        "delete_bucket": names.delete_bucket,
        "topic-arn": topic_arn
    }

    role_arn = aws.role_arn_lookup(session, "events_for_delete_lambda")
    multi_lambda = names.multi_lambda
    lambda_arn = aws.lambda_arn_lookup(session, multi_lambda)
    target_list = [{
        "Arn": lambda_arn,
        "Id": multi_lambda,
        "Input": json.dumps(event_data)
    }]
    schedule_expression = "cron(0/2 * * * ? *)"  # testing fire every two minutes  Actual cron "cron(0/60 1-5 * * ? *)"
    #
    # config.add_event_rule("DeleteEventRule", names.delete_event_rule, role_arn=role_arn,
    #                       schedule_expression=schedule_expression, target_list=target_list, description=None)

    user_data = UserData()
    user_data["system"]["fqdn"] = names.activities
    user_data["system"]["type"] = "activities"
    user_data["aws"]["db"] = names.endpoint_db
    user_data["aws"]["cache"] = names.cache
    user_data["aws"]["cache-state"] = names.cache_state
    user_data["aws"]["cache-db"] = "0"
    user_data["aws"]["cache-state-db"] = "0"
    user_data["aws"]["meta-db"] = names.meta
    user_data["aws"]["cuboid_bucket"] = names.cuboid_bucket
    user_data["aws"]["tile_bucket"] = names.tile_bucket
    user_data["aws"]["ingest_bucket"] = names.ingest_bucket
    user_data["aws"]["s3-index-table"] = names.s3_index
    user_data["aws"]["tile-index-table"] = names.tile_index
    user_data["aws"]["id-index-table"] = names.id_index
    user_data["aws"]["id-count-table"] = names.id_count_index

    config.add_ec2_instance("Activities",
                            names.activities,
                            aws.ami_lookup(session, 'activities.boss'),
                            key_pair,
                            subnet=Ref("InternalSubnet"),
                            role="activities",
                            type_=const.ACTIVITIES_TYPE,
                            user_data=str(user_data),
                            security_groups=[sgs[names.internal]])

    return config


def generate(session, domain):
    """Create the configuration and save it to disk"""
    config = create_config(session, domain)
    config.generate()


def create(session, domain):
    """Create the configuration, launch it, and initialize Vault"""
    config = create_config(session, domain)

    success = config.create(session)
    if success:
        post_init(session, domain)


def post_init(session, domain):
    names = AWSNames(domain)

    sfn.create(session, names.query_deletes, domain, 'query_for_deletes.hsd', 'StatesExecutionRole-us-east-1 ')
    sfn.create(session, names.delete_cuboid, domain, 'delete_cuboid.hsd', 'StatesExecutionRole-us-east-1 ')
<<<<<<< HEAD
    sfn.create(session, names.populate_upload_queue, domain, 'populate_upload_queue.hsd',
               'StatesExecutionRole-us-east-1 ')

=======
    sfn.create(session, names.populate_upload_queue, domain, 'populate_upload_queue.hsd', 'StatesExecutionRole-us-east-1 ')
    sfn.create(session, names.resolution_hierarchy, domain, 'resolution_hierarchy.hsd', 'StatesExecutionRole-us-east-1')
>>>>>>> 5170376d

def delete(session, domain):
    names = AWSNames(domain)
    # DP TODO: delete activities
    CloudFormationConfiguration('activities', domain).delete(session)

    sfn.delete(session, names.delete_cuboid)
    sfn.delete(session, names.query_deletes)
    sfn.delete(session, names.populate_upload_queue)
    sfn.delete(session, names.resolution_hierarchy)
<|MERGE_RESOLUTION|>--- conflicted
+++ resolved
@@ -114,14 +114,10 @@
 
     sfn.create(session, names.query_deletes, domain, 'query_for_deletes.hsd', 'StatesExecutionRole-us-east-1 ')
     sfn.create(session, names.delete_cuboid, domain, 'delete_cuboid.hsd', 'StatesExecutionRole-us-east-1 ')
-<<<<<<< HEAD
     sfn.create(session, names.populate_upload_queue, domain, 'populate_upload_queue.hsd',
                'StatesExecutionRole-us-east-1 ')
+    sfn.create(session, names.resolution_hierarchy, domain, 'resolution_hierarchy.hsd', 'StatesExecutionRole-us-east-1')
 
-=======
-    sfn.create(session, names.populate_upload_queue, domain, 'populate_upload_queue.hsd', 'StatesExecutionRole-us-east-1 ')
-    sfn.create(session, names.resolution_hierarchy, domain, 'resolution_hierarchy.hsd', 'StatesExecutionRole-us-east-1')
->>>>>>> 5170376d
 
 def delete(session, domain):
     names = AWSNames(domain)
