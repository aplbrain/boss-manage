--- conflicted
+++ resolved
@@ -156,12 +156,8 @@
 
     try:
         name = lib.domain_to_stackname("cachedb." + domain)
-<<<<<<< HEAD
         pre_init(session, domain);
         config = create_config(session, domain, str(user_data))
-=======
-        config = create_config(session, domain, keypair, str(user_data))
->>>>>>> 96d38bd2
 
         success = config.create(session, name)
         print("finished config.create")
@@ -197,11 +193,4 @@
 
 def delete(session, domain):
     # NOTE: CloudWatch logs for the DNS Lambda are not deleted
-<<<<<<< HEAD
-=======
-    #lib.route53_delete_records(session, domain, "auth." + domain)
-    # lib.route53_delete_records(session, domain, "consul." + domain)
-    # lib.route53_delete_records(session, domain, "vault." + domain)
-    # lib.sns_unsubscribe_all(session, "dns." + domain)
->>>>>>> 96d38bd2
-    lib.delete_stack(session, domain, "cachedb")+    lib.delete_stack(session, domain, "cachedb")
