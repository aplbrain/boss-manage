--- conflicted
+++ resolved
@@ -132,24 +132,14 @@
                           security_groups = ["InternalSecurityGroup"])
 
     if domain in hosts.BASE_DOMAIN_CERTS.keys():
-        authExternalPort = "443"
-        auth_protocol = "HTTPS"
         cert = lib.cert_arn_lookup(session, "auth." + hosts.BASE_DOMAIN_CERTS[domain])
     else:
-        authExternalPort = "8080"
-        auth_protocol = "HTTP"
         cert = lib.cert_arn_lookup(session, "auth.integration.theboss.io")
 
     config.add_loadbalancer("LoadBalancerAuth",
                             "elb-auth." + domain,
-<<<<<<< HEAD
-                            [(authExternalPort, "8080", auth_protocol, cert)],
+                            [("443", "8080", "HTTPS", cert)],
                             subnets = external_subnets,
-=======
-                            [lib.create_elb_listener("443", "8080", "HTTPS", cert)],
-                            instances = ["Auth"],
-                            subnets = ["ExternalSubnet"],
->>>>>>> 2c489ade
                             healthcheck_target = "HTTP:8080/index.html",
                             security_groups = ["InternalSecurityGroup", "AuthSecurityGroup"],
                             depends_on = ["AuthSecurityGroup", "AttachInternetGateway"])
@@ -165,8 +155,7 @@
 
     config.add_security_group("AuthSecurityGroup",
                               "auth",
-                              [("tcp", "443", "443", "0.0.0.0/0"),
-                               ("tcp", "8080", "8080", "0.0.0.0/0")])
+                              [("tcp", "443", "443", "0.0.0.0/0")])
 
     # Create the internal route table to route traffic to the NAT Bastion
     config.add_route_table("InternalRouteTable",
