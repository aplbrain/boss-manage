"""Library for common methods that are used by the different configs scripts."""

import sys
import os
import json
import pprint
import time
import getpass
import string

import hosts

# Add a reference to boss-manage/vault/ so that we can import those files
cur_dir = os.path.dirname(os.path.realpath(__file__))
vault_dir = os.path.normpath(os.path.join(cur_dir, "..", "vault"))
sys.path.append(vault_dir)
import bastion
import vault

def domain_to_stackname(domain):
    """Create a CloudFormation Stackname from domain name by removing '.' and
    capitalizing each part of the domain.
    """
    return "".join(map(lambda x: x.capitalize(), domain.split(".")))

def template_argument(key, value, use_previous = False):
    """Create a JSON dictionary formated as a CloudFlormation template
    argument.

    use_previous is passed as UserPreviousValue to CloudFlormation.
    """
    return {"ParameterKey": key, "ParameterValue": value, "UsePreviousValue": use_previous}

def keypair_to_file(keypair):
    """Look for a ssh key named <keypair> and alert if it does not exist."""
    file = os.path.expanduser("~/.ssh/{}.pem".format(keypair))
    if not os.path.exists(file):
        print("Error: SSH Key '{}' does not exist".format(file))
        return None
    return file

def call_vault(session, bastion_key, bastion_host, vault_host, command, *args, **kwargs):
    """Call ../vault/bastion.py with a list of hardcoded AWS / SSH arguments.
    This is a common function for any other function that needs to populate
    or provision Vault when starting up new VMs.
    """
    bastion_ip = bastion.machine_lookup(session, bastion_host)
    vault_ip = bastion.machine_lookup(session, vault_host, public_ip = False)
    def cmd():
        # Have to dynamically lookup the function because vault.COMMANDS
        # references the command line version of the commands we want to execute
        return vault.__dict__[command.replace('-','_')](*args, machine=vault_host, **kwargs)

    return bastion.connect_vault(bastion_key, vault_ip, bastion_ip, cmd)

def password(what):
    """Prompt the user for a password and verify it."""
    while True:
        pass_ = getpass.getpass("{} Password: ".format(what))
        pass__ = getpass.getpass("Verify {} Password: ".format(what))
        if pass_ == pass__:
            return pass_
        else:
            print("Passwords didn't match, try again.")

def generate_password(length = 16):
    """Generate an alphanumeric password of the given length."""
    chars = string.ascii_letters + string.digits #+ string.punctuation
    return "".join([chars[c % len(chars)] for c in os.urandom(length)])

def vpc_id_lookup(session, vpc_domain):
    """Lookup the Id for the VPC with the given domain name."""
    if session is None: return None

    client = session.client('ec2')
    response = client.describe_vpcs(Filters=[{"Name":"tag:Name", "Values":[vpc_domain]}])
    if len(response['Vpcs']) == 0:
        return None
    else:
        return response['Vpcs'][0]['VpcId']

def subnet_id_lookup(session, subnet_domain):
    """Lookup the Id for the Subnet with the given domain name."""
    if session is None: return None

    client = session.client('ec2')
    response = client.describe_subnets(Filters=[{"Name":"tag:Name", "Values":[subnet_domain]}])
    if len(response['Subnets']) == 0:
        return None
    else:
        return response['Subnets'][0]['SubnetId']

def ami_lookup(session, ami_name):
    """Lookup the Id for the AMI with the given name."""
    if session is None: return None

    client = session.client('ec2')
    response = client.describe_images(Filters=[{"Name":"name", "Values":[ami_name]}])
    if len(response['Images']) == 0:
        return None
    else:
        return response['Images'][0]['ImageId']

def sg_lookup(session, vpc_id, group_name):
    """Lookup the Id for the VPC Security Group with the given name."""
    if session is None: return None

    client = session.client('ec2')
    response = client.describe_security_groups(Filters=[{"Name":"vpc-id", "Values":[vpc_id]},
                                                        {"Name":"tag:Name", "Values":[group_name]}])

    if len(response['SecurityGroups']) == 0:
        return None
    else:
        return response['SecurityGroups'][0]['GroupId']

def rt_lookup(session, vpc_id, rt_name):
    """Lookup the Id for the VPC Route Table with the given name."""
    if session is None: return None

    client = session.client('ec2')
    response = client.describe_route_tables(Filters=[{"Name":"vpc-id", "Values":[vpc_id]},
                                                     {"Name":"tag:Name", "Values":[rt_name]}])

    if len(response['RouteTables']) == 0:
        return None
    else:
        return response['RouteTables'][0]['RouteTableId']

def rt_name_default(session, vpc_id, new_rt_name):
    """Find the default VPC Route Table and give it a name so that it can be referenced latter.
    Needed because by default the Route Table does not have a name and rt_lookup() will not find it. """

    client = session.client('ec2')
    response = client.describe_route_tables(Filters=[{"Name":"vpc-id", "Values":[vpc_id]}])
    rt_id = response['RouteTables'][0]['RouteTableId'] # TODO: verify that Tags does not already have a name tag

    resource = session.resource('ec2')
    rt = resource.RouteTable(rt_id)
    response = rt.create_tags(Tags=[{"Key": "Name", "Value": new_rt_name}])

def peering_lookup(session, from_id, to_id):
    """Lookup the Id for the Peering Connection between the two VPCs."""
    if session is None: return None

    client = session.client('ec2')
    response = client.describe_vpc_peering_connections(Filters=[{"Name":"requester-vpc-info.vpc-id", "Values":[from_id]},
                                                                {"Name":"requester-vpc-info.owner-id", "Values":["256215146792"]},
                                                                {"Name":"accepter-vpc-info.vpc-id", "Values":[to_id]},
                                                                {"Name":"accepter-vpc-info.owner-id", "Values":["256215146792"]},
                                                                {"Name":"status-code", "Values":["active"]},
                                                                ])

    if len(response['VpcPeeringConnections']) == 0:
        return None
    else:
        return response['VpcPeeringConnections'][0]['VpcPeeringConnectionId']

def keypair_lookup(session):
    """Print the valid key pairs for the session and ask the user which to use."""
    if session is None: return None

    client = session.client('ec2')
    response = client.describe_key_pairs()
    print("Key Pairs")
    for i in range(len(response['KeyPairs'])):
        print("{}:  {}".format(i, response['KeyPairs'][i]['KeyName']))
    if len(response['KeyPairs']) == 0:
        return None
    while True:
        try:
            idx = input("[0]: ")
            idx = int(idx if len(idx) > 0 else "0")
            return response['KeyPairs'][idx]['KeyName']
        except:
            print("Invalid Key Pair number, try again")
<<<<<<< HEAD
=======


def instanceid_lookup(session, hostname):
    """Look up instance id by hostname."""
    if session is None: return None

    client = session.client('ec2')
    response = client.describe_instances(
        Filters=[{"Name":"tag:Name", "Values":[hostname]}])

    item = response['Reservations']
    if len(item) == 0:
        return None
    else:
        item = item[0]['Instances']
        if len(item) == 0:
            return None
        else:
            item = item[0]
            if 'InstanceId' in item:
                return item['InstanceId']
            return None
>>>>>>> f356a848
<|MERGE_RESOLUTION|>--- conflicted
+++ resolved
@@ -174,9 +174,6 @@
             return response['KeyPairs'][idx]['KeyName']
         except:
             print("Invalid Key Pair number, try again")
-<<<<<<< HEAD
-=======
-
 
 def instanceid_lookup(session, hostname):
     """Look up instance id by hostname."""
@@ -197,5 +194,4 @@
             item = item[0]
             if 'InstanceId' in item:
                 return item['InstanceId']
-            return None
->>>>>>> f356a848
+            return None