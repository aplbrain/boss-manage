--- conflicted
+++ resolved
@@ -9,13 +9,8 @@
 
         "aws_instance_type": "t2.micro",
 
-<<<<<<< HEAD
-        "aws_source_ami": "Amazon Linux AMI 2017.03.0 (HVM), SSD Volume Type",
-        "aws_source_ami": "ami-c58c1dd3",
-=======
         "aws_source_ami": "Amazon Linux AMI 2017.09.0 (HVM), SSD Volume Type",
         "aws_source_ami": "ami-8c1be5f6",
->>>>>>> 6b9a9e81
 
         "aws_bastion_ip": "IP of the APL bastion server",
         "aws_bastion_ip": "",
